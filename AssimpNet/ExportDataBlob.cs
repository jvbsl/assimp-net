--- conflicted
+++ resolved
@@ -1,400 +1,214 @@
-﻿/*
-* Copyright (c) 2012-2014 AssimpNet - Nicholas Woodfield
-* 
-* Permission is hereby granted, free of charge, to any person obtaining a copy
-* of this software and associated documentation files (the "Software"), to deal
-* in the Software without restriction, including without limitation the rights
-* to use, copy, modify, merge, publish, distribute, sublicense, and/or sell
-* copies of the Software, and to permit persons to whom the Software is
-* furnished to do so, subject to the following conditions:
-* 
-* The above copyright notice and this permission notice shall be included in
-* all copies or substantial portions of the Software.
-* 
-* THE SOFTWARE IS PROVIDED "AS IS", WITHOUT WARRANTY OF ANY KIND, EXPRESS OR
-* IMPLIED, INCLUDING BUT NOT LIMITED TO THE WARRANTIES OF MERCHANTABILITY,
-* FITNESS FOR A PARTICULAR PURPOSE AND NONINFRINGEMENT. IN NO EVENT SHALL THE
-* AUTHORS OR COPYRIGHT HOLDERS BE LIABLE FOR ANY CLAIM, DAMAGES OR OTHER
-* LIABILITY, WHETHER IN AN ACTION OF CONTRACT, TORT OR OTHERWISE, ARISING FROM,
-* OUT OF OR IN CONNECTION WITH THE SOFTWARE OR THE USE OR OTHER DEALINGS IN
-* THE SOFTWARE.
-*/
-
-using System;
-using System.IO;
-using Assimp.Unmanaged;
-
-namespace Assimp
-{
-<<<<<<< HEAD
-    /// <summary>
-    /// Describes a blob of exported scene data. Blobs can be nested - each blob may reference another blob, which in
-    /// turn can reference another and so on. This is used to allow exporters to write more than one output for a given
-    /// scene, such as material files. Existence of such files depends on the format.
-    /// </summary>
-    /// <remarks>
-    /// The stream representation of an ExportDataBlob is as follows:
-    /// <code>
-    /// String: Name of the Blob
-    /// int: Length of Binary Data
-    /// byte[]: Binary Data
-    /// bool: If has next data blob
-    ///     String: Name of nested blob
-    ///     int: Length of nested blob binary data
-    ///     byte[]: Nested blob binary data
-    ///     bool: If nested blob has next data blob
-    ///     ....
-    /// </code>
-    /// </remarks>
-    public sealed class ExportDataBlob
-    {
-        private String m_name;
-        private byte[] m_data;
-        private ExportDataBlob m_next;
-
-        /// <summary>
-        /// Gets the name of the blob. The first and primary blob always has an empty string for a name. Auxillary files
-        /// that are nested will have names.
-        /// </summary>
-        public String Name
-        {
-            get
-            {
-                return m_name;
-            }
-        }
-
-        /// <summary>
-        /// Get the blob data.
-        /// </summary>
-        public byte[] Data
-        {
-            get
-            {
-                return m_data;
-            }
-        }
-
-        /// <summary>
-        /// Gets the next data blob.
-        /// </summary>
-        public ExportDataBlob NextBlob
-        {
-            get
-            {
-                return m_next;
-            }
-        }
-
-        /// <summary>
-        /// Gets if the blob data is valid.
-        /// </summary>
-        public bool HasData
-        {
-            get
-            {
-                return m_data != null;
-            }
-        }
-
-        /// <summary>
-        /// Creates a new ExportDataBlob.
-        /// </summary>
-        /// <param name="dataBlob">Unmanaged structure.</param>
-        internal ExportDataBlob(ref AiExportDataBlob dataBlob)
-        {
-            m_name = dataBlob.Name.GetString();
-
-            if(dataBlob.Size.ToUInt32() > 0 && dataBlob.Data != IntPtr.Zero)
-                m_data = MemoryHelper.FromNativeArray<byte>(dataBlob.Data, (int) dataBlob.Size.ToUInt32());
-
-            m_next = null;
-
-            if(dataBlob.NextBlob != IntPtr.Zero)
-            {
-                AiExportDataBlob nextBlob = MemoryHelper.MarshalStructure<AiExportDataBlob>(dataBlob.NextBlob);
-                m_next = new ExportDataBlob(ref nextBlob);
-            }
-        }
-
-        /// <summary>
-        /// Creates a new ExportDataBlob.
-        /// </summary>
-        /// <param name="name">Name</param>
-        /// <param name="data">Data</param>
-        internal ExportDataBlob(String name, byte[] data)
-        {
-            m_name = name;
-            m_data = data;
-            m_next = null;
-        }
-
-        /// <summary>
-        /// Writes the data blob to the specified stream.
-        /// </summary>
-        /// <param name="stream">Output stream</param>
-        public void ToStream(Stream stream)
-        {
-            MemoryStream memStream = new MemoryStream();
-
-            using(BinaryWriter writer = new BinaryWriter(memStream))
-            {
-                WriteBlob(this, writer);
-
-                memStream.Position = 0;
-                memStream.WriteTo(stream);
-            }
-        }
-
-        /// <summary>
-        /// Reads a data blob from the specified stream.
-        /// </summary>
-        /// <param name="stream">Input stream</param>
-        /// <returns>Data blob</returns>
-        public static ExportDataBlob FromStream(Stream stream)
-        {
-            if(stream == null || !stream.CanRead)
-                return null;
-
-            BlobBinaryReader reader = new BlobBinaryReader(stream);
-
-            try
-            {
-                return ReadBlob(reader);
-            }
-            finally
-            {
-                reader.Dispose(); //Make sure we close and not Dispose, to prevent underlying stream from being disposed.
-            }
-        }
-
-        private static void WriteBlob(ExportDataBlob blob, BinaryWriter writer)
-        {
-            if(blob == null || writer == null)
-                return;
-
-            bool hasNext = blob.NextBlob != null;
-
-            writer.Write(blob.Name);
-            writer.Write(blob.Data.Length);
-            writer.Write(blob.Data);
-            writer.Write(hasNext);
-
-            if(hasNext)
-                WriteBlob(blob.NextBlob, writer);
-        }
-
-        private static ExportDataBlob ReadBlob(BinaryReader reader)
-        {
-            if(reader == null)
-                return null;
-
-            String name = reader.ReadString();
-            int count = reader.ReadInt32();
-            byte[] data = reader.ReadBytes(count);
-            bool hasNext = reader.ReadBoolean();
-
-            ExportDataBlob blob = new ExportDataBlob(name, data);
-
-            if(hasNext)
-                blob.m_next = ReadBlob(reader);
-
-            return blob;
-        }
-
-        //Special binary reader, which will -not- dispose of underlying stream
-        private class BlobBinaryReader : BinaryReader
-        {
-
-            public BlobBinaryReader(Stream stream)
-                : base(stream) { }
-        }
-    }
-=======
-	/// <summary>
-	/// Describes a blob of exported scene data. Blobs can be nested - each blob may reference another blob, which in
-	/// turn can reference another and so on. This is used to allow exporters to write more than one output for a given
-	/// scene, such as material files. Existence of such files depends on the format.
-	/// </summary>
-	/// <remarks>
-	/// The stream representation of an ExportDataBlob is as follows:
-	/// <code>
-	/// String: Name of the Blob
-	/// int: Length of Binary Data
-	/// byte[]: Binary Data
-	/// bool: If has next data blob
-	///     String: Name of nested blob
-	///     int: Length of nested blob binary data
-	///     byte[]: Nested blob binary data
-	///     bool: If nested blob has next data blob
-	///     ....
-	/// </code>
-	/// </remarks>
-	public sealed class ExportDataBlob
-	{
-		private String m_name;
-		private byte[] m_data;
-		private ExportDataBlob m_next;
-
-		/// <summary>
-		/// Gets the name of the blob. The first and primary blob always has an empty string for a name. Auxillary files
-		/// that are nested will have names.
-		/// </summary>
-		public String Name
-		{
-			get
-			{
-				return m_name;
-			}
-		}
-
-		/// <summary>
-		/// Get the blob data.
-		/// </summary>
-		public byte[] Data
-		{
-			get
-			{
-				return m_data;
-			}
-		}
-
-		/// <summary>
-		/// Gets the next data blob.
-		/// </summary>
-		public ExportDataBlob NextBlob
-		{
-			get
-			{
-				return m_next;
-			}
-		}
-
-		/// <summary>
-		/// Gets if the blob data is valid.
-		/// </summary>
-		public bool HasData
-		{
-			get
-			{
-				return m_data != null;
-			}
-		}
-
-		/// <summary>
-		/// Creates a new ExportDataBlob.
-		/// </summary>
-		/// <param name="dataBlob">Unmanaged structure.</param>
-		internal ExportDataBlob(ref AiExportDataBlob dataBlob)
-		{
-			m_name = dataBlob.Name.GetString();
-
-			if (dataBlob.Size.ToUInt32() > 0 && dataBlob.Data != IntPtr.Zero)
-				m_data = MemoryHelper.FromNativeArray<byte>(dataBlob.Data, (int)dataBlob.Size.ToUInt32());
-
-			m_next = null;
-
-			if (dataBlob.NextBlob != IntPtr.Zero)
-			{
-				AiExportDataBlob nextBlob = MemoryHelper.MarshalStructure<AiExportDataBlob>(dataBlob.NextBlob);
-				m_next = new ExportDataBlob(ref nextBlob);
-			}
-		}
-
-		/// <summary>
-		/// Creates a new ExportDataBlob.
-		/// </summary>
-		/// <param name="name">Name</param>
-		/// <param name="data">Data</param>
-		internal ExportDataBlob(String name, byte[] data)
-		{
-			m_name = name;
-			m_data = data;
-			m_next = null;
-		}
-
-		/// <summary>
-		/// Writes the data blob to the specified stream.
-		/// </summary>
-		/// <param name="stream">Output stream</param>
-		public void ToStream(Stream stream)
-		{
-			MemoryStream memStream = new MemoryStream();
-
-			using (BinaryWriter writer = new BinaryWriter(memStream))
-			{
-				WriteBlob(this, writer);
-
-				memStream.Position = 0;
-				memStream.WriteTo(stream);
-			}
-		}
-
-		/// <summary>
-		/// Reads a data blob from the specified stream.
-		/// </summary>
-		/// <param name="stream">Input stream</param>
-		/// <returns>Data blob</returns>
-		public static ExportDataBlob FromStream(Stream stream)
-		{
-			if (stream == null || !stream.CanRead)
-				return null;
-
-			BlobBinaryReader reader = new BlobBinaryReader(stream);
-
-			try
-			{
-				return ReadBlob(reader);
-			}
-			finally
-			{
-				reader.Dispose(); //Make sure we close and not Dispose, to prevent underlying stream from being disposed.
-			}
-		}
-
-		private static void WriteBlob(ExportDataBlob blob, BinaryWriter writer)
-		{
-			if (blob == null || writer == null)
-				return;
-
-			bool hasNext = blob.NextBlob != null;
-
-			writer.Write(blob.Name);
-			writer.Write(blob.Data.Length);
-			writer.Write(blob.Data);
-			writer.Write(hasNext);
-
-			if (hasNext)
-				WriteBlob(blob.NextBlob, writer);
-		}
-
-		private static ExportDataBlob ReadBlob(BinaryReader reader)
-		{
-			if (reader == null)
-				return null;
-
-			String name = reader.ReadString();
-			int count = reader.ReadInt32();
-			byte[] data = reader.ReadBytes(count);
-			bool hasNext = reader.ReadBoolean();
-
-			ExportDataBlob blob = new ExportDataBlob(name, data);
-
-			if (hasNext)
-				blob.m_next = ReadBlob(reader);
-
-			return blob;
-		}
-
-		//Special binary reader, which will -not- dispose of underlying stream
-		private class BlobBinaryReader : BinaryReader
-		{
-
-			public BlobBinaryReader(Stream stream)
-				: base(stream)
-			{
-			}
-		}
-	}
->>>>>>> df6e2e32
-}
+﻿/*
+* Copyright (c) 2012-2014 AssimpNet - Nicholas Woodfield
+*
+* Permission is hereby granted, free of charge, to any person obtaining a copy
+* of this software and associated documentation files (the "Software"), to deal
+* in the Software without restriction, including without limitation the rights
+* to use, copy, modify, merge, publish, distribute, sublicense, and/or sell
+* copies of the Software, and to permit persons to whom the Software is
+* furnished to do so, subject to the following conditions:
+*
+* The above copyright notice and this permission notice shall be included in
+* all copies or substantial portions of the Software.
+*
+* THE SOFTWARE IS PROVIDED "AS IS", WITHOUT WARRANTY OF ANY KIND, EXPRESS OR
+* IMPLIED, INCLUDING BUT NOT LIMITED TO THE WARRANTIES OF MERCHANTABILITY,
+* FITNESS FOR A PARTICULAR PURPOSE AND NONINFRINGEMENT. IN NO EVENT SHALL THE
+* AUTHORS OR COPYRIGHT HOLDERS BE LIABLE FOR ANY CLAIM, DAMAGES OR OTHER
+* LIABILITY, WHETHER IN AN ACTION OF CONTRACT, TORT OR OTHERWISE, ARISING FROM,
+* OUT OF OR IN CONNECTION WITH THE SOFTWARE OR THE USE OR OTHER DEALINGS IN
+* THE SOFTWARE.
+*/
+
+using System;
+using System.IO;
+using Assimp.Unmanaged;
+
+namespace Assimp
+{
+	/// <summary>
+	/// Describes a blob of exported scene data. Blobs can be nested - each blob may reference another blob, which in
+	/// turn can reference another and so on. This is used to allow exporters to write more than one output for a given
+	/// scene, such as material files. Existence of such files depends on the format.
+	/// </summary>
+	/// <remarks>
+	/// The stream representation of an ExportDataBlob is as follows:
+	/// <code>
+	/// String: Name of the Blob
+	/// int: Length of Binary Data
+	/// byte[]: Binary Data
+	/// bool: If has next data blob
+	///     String: Name of nested blob
+	///     int: Length of nested blob binary data
+	///     byte[]: Nested blob binary data
+	///     bool: If nested blob has next data blob
+	///     ....
+	/// </code>
+	/// </remarks>
+	public sealed class ExportDataBlob
+	{
+		private String m_name;
+		private byte[] m_data;
+		private ExportDataBlob m_next;
+
+		/// <summary>
+		/// Gets the name of the blob. The first and primary blob always has an empty string for a name. Auxillary files
+		/// that are nested will have names.
+		/// </summary>
+		public String Name
+		{
+			get
+			{
+				return m_name;
+			}
+		}
+
+		/// <summary>
+		/// Get the blob data.
+		/// </summary>
+		public byte[] Data
+		{
+			get
+			{
+				return m_data;
+			}
+		}
+
+		/// <summary>
+		/// Gets the next data blob.
+		/// </summary>
+		public ExportDataBlob NextBlob
+		{
+			get
+			{
+				return m_next;
+			}
+		}
+
+		/// <summary>
+		/// Gets if the blob data is valid.
+		/// </summary>
+		public bool HasData
+		{
+			get
+			{
+				return m_data != null;
+			}
+		}
+
+		/// <summary>
+		/// Creates a new ExportDataBlob.
+		/// </summary>
+		/// <param name="dataBlob">Unmanaged structure.</param>
+		internal ExportDataBlob(ref AiExportDataBlob dataBlob)
+		{
+			m_name = dataBlob.Name.GetString();
+
+			if (dataBlob.Size.ToUInt32() > 0 && dataBlob.Data != IntPtr.Zero)
+				m_data = MemoryHelper.FromNativeArray<byte>(dataBlob.Data, (int)dataBlob.Size.ToUInt32());
+
+			m_next = null;
+
+			if (dataBlob.NextBlob != IntPtr.Zero)
+			{
+				AiExportDataBlob nextBlob = MemoryHelper.MarshalStructure<AiExportDataBlob>(dataBlob.NextBlob);
+				m_next = new ExportDataBlob(ref nextBlob);
+			}
+		}
+
+		/// <summary>
+		/// Creates a new ExportDataBlob.
+		/// </summary>
+		/// <param name="name">Name</param>
+		/// <param name="data">Data</param>
+		internal ExportDataBlob(String name, byte[] data)
+		{
+			m_name = name;
+			m_data = data;
+			m_next = null;
+		}
+
+		/// <summary>
+		/// Writes the data blob to the specified stream.
+		/// </summary>
+		/// <param name="stream">Output stream</param>
+		public void ToStream(Stream stream)
+		{
+			MemoryStream memStream = new MemoryStream();
+
+			using (BinaryWriter writer = new BinaryWriter(memStream))
+			{
+				WriteBlob(this, writer);
+
+				memStream.Position = 0;
+				memStream.WriteTo(stream);
+			}
+		}
+
+		/// <summary>
+		/// Reads a data blob from the specified stream.
+		/// </summary>
+		/// <param name="stream">Input stream</param>
+		/// <returns>Data blob</returns>
+		public static ExportDataBlob FromStream(Stream stream)
+		{
+			if (stream == null || !stream.CanRead)
+				return null;
+
+			BlobBinaryReader reader = new BlobBinaryReader(stream);
+
+			try
+			{
+				return ReadBlob(reader);
+			}
+			finally
+			{
+				reader.Dispose(); //Make sure we close and not Dispose, to prevent underlying stream from being disposed.
+			}
+		}
+
+		private static void WriteBlob(ExportDataBlob blob, BinaryWriter writer)
+		{
+			if (blob == null || writer == null)
+				return;
+
+			bool hasNext = blob.NextBlob != null;
+
+			writer.Write(blob.Name);
+			writer.Write(blob.Data.Length);
+			writer.Write(blob.Data);
+			writer.Write(hasNext);
+
+			if (hasNext)
+				WriteBlob(blob.NextBlob, writer);
+		}
+
+		private static ExportDataBlob ReadBlob(BinaryReader reader)
+		{
+			if (reader == null)
+				return null;
+
+			String name = reader.ReadString();
+			int count = reader.ReadInt32();
+			byte[] data = reader.ReadBytes(count);
+			bool hasNext = reader.ReadBoolean();
+
+			ExportDataBlob blob = new ExportDataBlob(name, data);
+
+			if (hasNext)
+				blob.m_next = ReadBlob(reader);
+
+			return blob;
+		}
+
+		//Special binary reader, which will -not- dispose of underlying stream
+		private class BlobBinaryReader : BinaryReader
+		{
+
+			public BlobBinaryReader(Stream stream)
+				: base(stream)
+			{
+			}
+		}
+	}
+}