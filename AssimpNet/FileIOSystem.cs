--- conflicted
+++ resolved
@@ -1,523 +1,275 @@
-﻿/*
-* Copyright (c) 2012-2014 AssimpNet - Nicholas Woodfield
-* 
-* Permission is hereby granted, free of charge, to any person obtaining a copy
-* of this software and associated documentation files (the "Software"), to deal
-* in the Software without restriction, including without limitation the rights
-* to use, copy, modify, merge, publish, distribute, sublicense, and/or sell
-* copies of the Software, and to permit persons to whom the Software is
-* furnished to do so, subject to the following conditions:
-* 
-* The above copyright notice and this permission notice shall be included in
-* all copies or substantial portions of the Software.
-* 
-* THE SOFTWARE IS PROVIDED "AS IS", WITHOUT WARRANTY OF ANY KIND, EXPRESS OR
-* IMPLIED, INCLUDING BUT NOT LIMITED TO THE WARRANTIES OF MERCHANTABILITY,
-* FITNESS FOR A PARTICULAR PURPOSE AND NONINFRINGEMENT. IN NO EVENT SHALL THE
-* AUTHORS OR COPYRIGHT HOLDERS BE LIABLE FOR ANY CLAIM, DAMAGES OR OTHER
-* LIABILITY, WHETHER IN AN ACTION OF CONTRACT, TORT OR OTHERWISE, ARISING FROM,
-* OUT OF OR IN CONNECTION WITH THE SOFTWARE OR THE USE OR OTHER DEALINGS IN
-* THE SOFTWARE.
-*/
-
-using System;
-using System.Collections.Generic;
-using System.IO;
-
-namespace Assimp
-{
-<<<<<<< HEAD
-    /// <summary>
-    /// Simple implementation of an IOSystem that searches for files on the disk. This implementation
-    /// can be given a number of search directories that it will attempt to locate the file in first, before
-    /// using the file path given by Assimp. That way, you can load models that have files distributed in a number of other
-    /// directories besides the root model's.
-    /// </summary>
-    public class FileIOSystem : IOSystem
-    {
-        private List<DirectoryInfo> m_searchDirectories;
-
-        /// <summary>
-        /// Constructs a new FileIOSystem that does not have any search directories.
-        /// </summary>
-        public FileIOSystem() : this(null) { }
-
-        /// <summary>
-        /// Constructs a new FileIOSystem that uses the specified search directories.
-        /// </summary>
-        /// <param name="searchPaths">Search directories to search for files in</param>
-        public FileIOSystem(params String[] searchPaths)
-        {
-            m_searchDirectories = new List<DirectoryInfo>();
-
-            SetSearchDirectories(searchPaths);
-        }
-
-        /// <summary>
-        /// Sets the search directories the FileIOSystem will use when searching for files.
-        /// </summary>
-        /// <param name="searchPaths">Directory paths</param>
-        public void SetSearchDirectories(params String[] searchPaths)
-        {
-            m_searchDirectories.Clear();
-
-            if(searchPaths != null && searchPaths.Length != 0)
-            {
-                foreach(String path in searchPaths)
-                {
-                    if(!String.IsNullOrEmpty(path) && Directory.Exists(path))
-                        m_searchDirectories.Add(new DirectoryInfo(path));
-                }
-            }
-        }
-
-        /// <summary>
-        /// Gets the search directories the FileIOSystem is using.
-        /// </summary>
-        /// <returns>Directory paths</returns>
-        public String[] GetSearchDirectories()
-        {
-            List<String> searchPaths = new List<String>();
-
-            foreach(DirectoryInfo dir in m_searchDirectories)
-            {
-                searchPaths.Add(dir.FullName);
-            }
-
-            return searchPaths.ToArray();
-        }
-
-        /// <summary>
-        /// Opens a stream to a file.
-        /// </summary>
-        /// <param name="pathToFile">Path to the file</param>
-        /// <param name="fileMode">Desired file access mode</param>
-        /// <returns>The IO stream</returns>
-        public override IOStream OpenFile(String pathToFile, FileIOMode fileMode)
-        {
-            return new FileIOStream(this, pathToFile, fileMode);
-        }
-
-        /// <summary>
-        /// Finds the first file that matches the file name (name + extension) in the search paths.
-        /// </summary>
-        /// <param name="fileName">File name (+ extension) to search for</param>
-        /// <param name="pathToFile">Found file path</param>
-        /// <returns>True if the file was found, false otherwise</returns>
-        public bool FindFile(String fileName, out String pathToFile)
-        {
-            pathToFile = null;
-
-            if(String.IsNullOrEmpty(fileName) || m_searchDirectories.Count == 0)
-                return false;
-
-            foreach(DirectoryInfo dir in m_searchDirectories)
-            {
-                String fullPath = Path.Combine(dir.FullName, fileName);
-                if(File.Exists(fullPath))
-                {
-                    pathToFile = fullPath;
-                    return true;
-                }
-            }
-
-            return false;
-        }
-    }
-
-    /// <summary>
-    /// Wraps a FileStream.
-    /// </summary>
-    internal class FileIOStream : IOStream
-    {
-        private FileIOSystem m_parent;
-        private FileStream m_fileStream;
-
-        public override bool IsValid
-        {
-            get
-            {
-                return m_fileStream != null;
-            }
-        }
-
-        public FileIOStream(FileIOSystem parent, String pathToFile, FileIOMode fileMode)
-            : base(pathToFile, fileMode)
-        {
-            m_parent = parent;
-
-            switch(fileMode)
-            {
-                case FileIOMode.Read:
-                case FileIOMode.ReadBinary:
-                case FileIOMode.ReadText:
-                    OpenRead(pathToFile, fileMode);
-                    break;
-                case FileIOMode.Write:
-                case FileIOMode.WriteBinary:
-                case FileIOMode.WriteText:
-                    OpenWrite(pathToFile, fileMode);
-                    break;
-            }
-        }
-
-        public override long Write(byte[] dataToWrite, long count)
-        {
-            if(dataToWrite == null)
-                throw new ArgumentOutOfRangeException("dataToWrite", "Data to write cannot be null.");
-
-            if(count < 0 || dataToWrite.Length < count)
-                throw new ArgumentOutOfRangeException("count", "Number of bytes to write is greater than data size.");
-
-            if(m_fileStream == null || !m_fileStream.CanWrite)
-                throw new IOException("Stream is not writable.");
-
-            m_fileStream.Write(dataToWrite, (int) m_fileStream.Position, (int) count);
-
-            return count;
-        }
-
-        public override long Read(byte[] dataRead, long count)
-        {
-            if(dataRead == null)
-                throw new ArgumentOutOfRangeException("dataRead", "Array to store data in cannot be null.");
-
-            if(count < 0 || dataRead.Length < count)
-                throw new ArgumentOutOfRangeException("count", "Number of bytes to read is greater than data store size.");
-
-            if(m_fileStream == null || !m_fileStream.CanRead)
-                throw new IOException("Stream is not readable.");
-
-            m_fileStream.Read(dataRead, (int) m_fileStream.Position, (int) count);
-
-            return count;
-        }
-
-        public override ReturnCode Seek(long offset, Origin seekOrigin)
-        {
-            if(m_fileStream == null || !m_fileStream.CanSeek)
-                throw new IOException("Stream does not support seeking.");
-
-            SeekOrigin orig = SeekOrigin.Begin;
-            switch(seekOrigin)
-            {
-                case Origin.Set:
-                    orig = SeekOrigin.Begin;
-                    break;
-                case Origin.Current:
-                    orig = SeekOrigin.Current;
-                    break;
-                case Origin.End:
-                    orig = SeekOrigin.End;
-                    break;
-            }
-
-            m_fileStream.Seek(offset, orig);
-
-            return ReturnCode.Success;
-
-        }
-
-        public override long GetPosition()
-        {
-            if(m_fileStream == null)
-                return -1;
-
-            return m_fileStream.Position;
-        }
-
-        public override long GetFileSize()
-        {
-            if(m_fileStream == null)
-                return 0;
-
-            return m_fileStream.Length;
-        }
-
-        public override void Flush()
-        {
-            if(m_fileStream == null)
-                return;
-
-            m_fileStream.Flush();
-        }
-
-        protected override void Dispose(bool disposing)
-        {
-            if(!IsDisposed && disposing)
-            {
-                if(m_fileStream != null)
-                    m_fileStream.Dispose();
-
-                m_fileStream = null;
-
-                base.Dispose(disposing);
-            }
-        }
-
-        private void OpenRead(String pathToFile, FileIOMode fileMode)
-        {
-            String fileName = Path.GetFileName(pathToFile);
-
-            String foundPath;
-            if(m_parent.FindFile(fileName, out foundPath))
-                pathToFile = foundPath;
-
-            if(File.Exists(pathToFile))
-                m_fileStream = File.OpenRead(pathToFile);
-        }
-
-        private void OpenWrite(String pathToFile, FileIOMode fileMode)
-        {
-            m_fileStream = File.OpenWrite(pathToFile);
-        }
-    }
-=======
-	/// <summary>
-	/// Simple implementation of an IOSystem that searches for files on the disk. This implementation
-	/// can be given a number of search directories that it will attempt to locate the file in first, before
-	/// using the file path given by Assimp. That way, you can load models that have files distributed in a number of other
-	/// directories besides the root model's.
-	/// </summary>
-	public class FileIOSystem : IOSystem
-	{
-		private List<DirectoryInfo> m_searchDirectories;
-
-		/// <summary>
-		/// Constructs a new FileIOSystem that does not have any search directories.
-		/// </summary>
-		public FileIOSystem() : this(null) { }
-
-		/// <summary>
-		/// Constructs a new FileIOSystem that uses the specified search directories.
-		/// </summary>
-		/// <param name="searchPaths">Search directories to search for files in</param>
-		public FileIOSystem(params String[] searchPaths)
-		{
-			m_searchDirectories = new List<DirectoryInfo>();
-
-			SetSearchDirectories(searchPaths);
-		}
-
-		/// <summary>
-		/// Sets the search directories the FileIOSystem will use when searching for files.
-		/// </summary>
-		/// <param name="searchPaths">Directory paths</param>
-		public void SetSearchDirectories(params String[] searchPaths)
-		{
-			m_searchDirectories.Clear();
-
-			if (searchPaths != null && searchPaths.Length != 0)
-			{
-				foreach (String path in searchPaths)
-				{
-					if (!String.IsNullOrEmpty(path) && Directory.Exists(path))
-						m_searchDirectories.Add(new DirectoryInfo(path));
-				}
-			}
-		}
-
-		/// <summary>
-		/// Gets the search directories the FileIOSystem is using.
-		/// </summary>
-		/// <returns>Directory paths</returns>
-		public String[] GetSearchDirectories()
-		{
-			List<String> searchPaths = new List<String>();
-
-			foreach (DirectoryInfo dir in m_searchDirectories)
-			{
-				searchPaths.Add(dir.FullName);
-			}
-
-			return searchPaths.ToArray();
-		}
-
-		/// <summary>
-		/// Opens a stream to a file.
-		/// </summary>
-		/// <param name="pathToFile">Path to the file</param>
-		/// <param name="fileMode">Desired file access mode</param>
-		/// <returns>The IO stream</returns>
-		public override IOStream OpenFile(String pathToFile, FileIOMode fileMode)
-		{
-			return new FileIOStream(this, pathToFile, fileMode);
-		}
-
-		/// <summary>
-		/// Finds the first file that matches the file name (name + extension) in the search paths.
-		/// </summary>
-		/// <param name="fileName">File name (+ extension) to search for</param>
-		/// <param name="pathToFile">Found file path</param>
-		/// <returns>True if the file was found, false otherwise</returns>
-		public bool FindFile(String fileName, out String pathToFile)
-		{
-			pathToFile = null;
-
-			if (String.IsNullOrEmpty(fileName) || m_searchDirectories.Count == 0)
-				return false;
-
-			foreach (DirectoryInfo dir in m_searchDirectories)
-			{
-				String fullPath = Path.Combine(dir.FullName, fileName);
-				if (File.Exists(fullPath))
-				{
-					pathToFile = fullPath;
-					return true;
-				}
-			}
-
-			return false;
-		}
-	}
-
-	/// <summary>
-	/// Wraps a FileStream.
-	/// </summary>
-	internal class FileIOStream : IOStream
-	{
-		private FileIOSystem _parent;
-		private FileStream _fileStream;
-
-		public override bool IsValid
-		{
-			get
-			{
-				return _fileStream != null;
-			}
-		}
-
-		public FileIOStream(FileIOSystem parent, String pathToFile, FileIOMode fileMode)
-			: base(pathToFile, fileMode)
-		{
-			_parent = parent;
-
-			switch (fileMode)
-			{
-				case FileIOMode.Read:
-				case FileIOMode.ReadBinary:
-				case FileIOMode.ReadText:
-					OpenRead(pathToFile, fileMode);
-					break;
-				case FileIOMode.Write:
-				case FileIOMode.WriteBinary:
-				case FileIOMode.WriteText:
-					OpenWrite(pathToFile, fileMode);
-					break;
-			}
-		}
-
-		public override long Write(byte[] dataToWrite, long count)
-		{
-			if (dataToWrite == null)
-				throw new ArgumentOutOfRangeException("dataToWrite", "Data to write cannot be null.");
-
-			if (count < 0 || dataToWrite.Length < count)
-				throw new ArgumentOutOfRangeException("count", "Number of bytes to write is greater than data size.");
-
-			if (_fileStream == null || !_fileStream.CanWrite)
-				throw new IOException("Stream is not writable.");
-
-			_fileStream.Write(dataToWrite, (int)_fileStream.Position, (int)count);
-
-			return count;
-		}
-
-		public override long Read(byte[] dataRead, long count)
-		{
-			if (dataRead == null)
-				throw new ArgumentOutOfRangeException("dataRead", "Array to store data in cannot be null.");
-
-			if (count < 0 || dataRead.Length < count)
-				throw new ArgumentOutOfRangeException("count", "Number of bytes to read is greater than data store size.");
-
-			if (_fileStream == null || !_fileStream.CanRead)
-				throw new IOException("Stream is not readable.");
-
-			_fileStream.Read(dataRead, (int)_fileStream.Position, (int)count);
-
-			return count;
-		}
-
-		public override ReturnCode Seek(long offset, Origin seekOrigin)
-		{
-			if (_fileStream == null || !_fileStream.CanSeek)
-				throw new IOException("Stream does not support seeking.");
-
-			SeekOrigin orig = SeekOrigin.Begin;
-			switch (seekOrigin)
-			{
-				case Origin.Set:
-					orig = SeekOrigin.Begin;
-					break;
-				case Origin.Current:
-					orig = SeekOrigin.Current;
-					break;
-				case Origin.End:
-					orig = SeekOrigin.End;
-					break;
-			}
-
-			_fileStream.Seek(offset, orig);
-
-			return ReturnCode.Success;
-		}
-
-		public override long GetPosition()
-		{
-			if (_fileStream == null)
-				return -1;
-
-			return _fileStream.Position;
-		}
-
-		public override long GetFileSize()
-		{
-			if (_fileStream == null)
-				return 0;
-
-			return _fileStream.Length;
-		}
-
-		public override void Flush()
-		{
-			if (_fileStream == null)
-				return;
-
-			_fileStream.Flush();
-		}
-
-		protected override void Dispose(bool disposing)
-		{
-			if (!IsDisposed && disposing)
-			{
-				if (_fileStream != null)
-				{
-					_fileStream.Dispose();
-				}
-
-				_fileStream = null;
-
-				base.Dispose(disposing);
-			}
-		}
-
-		private void OpenRead(String pathToFile, FileIOMode fileMode)
-		{
-			String fileName = Path.GetFileName(pathToFile);
-
-			String foundPath;
-			if (_parent.FindFile(fileName, out foundPath))
-				pathToFile = foundPath;
-
-			if (File.Exists(pathToFile))
-				_fileStream = File.OpenRead(pathToFile);
-		}
-
-		private void OpenWrite(String pathToFile, FileIOMode fileMode)
-		{
-			_fileStream = File.OpenWrite(pathToFile);
-		}
-	}
->>>>>>> df6e2e32
-}
+﻿/*
+* Copyright (c) 2012-2014 AssimpNet - Nicholas Woodfield
+*
+* Permission is hereby granted, free of charge, to any person obtaining a copy
+* of this software and associated documentation files (the "Software"), to deal
+* in the Software without restriction, including without limitation the rights
+* to use, copy, modify, merge, publish, distribute, sublicense, and/or sell
+* copies of the Software, and to permit persons to whom the Software is
+* furnished to do so, subject to the following conditions:
+*
+* The above copyright notice and this permission notice shall be included in
+* all copies or substantial portions of the Software.
+*
+* THE SOFTWARE IS PROVIDED "AS IS", WITHOUT WARRANTY OF ANY KIND, EXPRESS OR
+* IMPLIED, INCLUDING BUT NOT LIMITED TO THE WARRANTIES OF MERCHANTABILITY,
+* FITNESS FOR A PARTICULAR PURPOSE AND NONINFRINGEMENT. IN NO EVENT SHALL THE
+* AUTHORS OR COPYRIGHT HOLDERS BE LIABLE FOR ANY CLAIM, DAMAGES OR OTHER
+* LIABILITY, WHETHER IN AN ACTION OF CONTRACT, TORT OR OTHERWISE, ARISING FROM,
+* OUT OF OR IN CONNECTION WITH THE SOFTWARE OR THE USE OR OTHER DEALINGS IN
+* THE SOFTWARE.
+*/
+
+using System;
+using System.Collections.Generic;
+using System.IO;
+
+namespace Assimp
+{
+	/// <summary>
+	/// Simple implementation of an IOSystem that searches for files on the disk. This implementation
+	/// can be given a number of search directories that it will attempt to locate the file in first, before
+	/// using the file path given by Assimp. That way, you can load models that have files distributed in a number of other
+	/// directories besides the root model's.
+	/// </summary>
+	public class FileIOSystem : IOSystem
+	{
+		private List<DirectoryInfo> m_searchDirectories;
+
+		/// <summary>
+		/// Constructs a new FileIOSystem that does not have any search directories.
+		/// </summary>
+		public FileIOSystem() : this(null) { }
+
+		/// <summary>
+		/// Constructs a new FileIOSystem that uses the specified search directories.
+		/// </summary>
+		/// <param name="searchPaths">Search directories to search for files in</param>
+		public FileIOSystem(params String[] searchPaths)
+		{
+			m_searchDirectories = new List<DirectoryInfo>();
+
+			SetSearchDirectories(searchPaths);
+		}
+
+		/// <summary>
+		/// Sets the search directories the FileIOSystem will use when searching for files.
+		/// </summary>
+		/// <param name="searchPaths">Directory paths</param>
+		public void SetSearchDirectories(params String[] searchPaths)
+		{
+			m_searchDirectories.Clear();
+
+			if (searchPaths != null && searchPaths.Length != 0)
+			{
+				foreach (String path in searchPaths)
+				{
+					if (!String.IsNullOrEmpty(path) && Directory.Exists(path))
+						m_searchDirectories.Add(new DirectoryInfo(path));
+				}
+			}
+		}
+
+		/// <summary>
+		/// Gets the search directories the FileIOSystem is using.
+		/// </summary>
+		/// <returns>Directory paths</returns>
+		public String[] GetSearchDirectories()
+		{
+			List<String> searchPaths = new List<String>();
+
+			foreach (DirectoryInfo dir in m_searchDirectories)
+			{
+				searchPaths.Add(dir.FullName);
+			}
+
+			return searchPaths.ToArray();
+		}
+
+		/// <summary>
+		/// Opens a stream to a file.
+		/// </summary>
+		/// <param name="pathToFile">Path to the file</param>
+		/// <param name="fileMode">Desired file access mode</param>
+		/// <returns>The IO stream</returns>
+		public override IOStream OpenFile(String pathToFile, FileIOMode fileMode)
+		{
+			return new FileIOStream(this, pathToFile, fileMode);
+		}
+
+		/// <summary>
+		/// Finds the first file that matches the file name (name + extension) in the search paths.
+		/// </summary>
+		/// <param name="fileName">File name (+ extension) to search for</param>
+		/// <param name="pathToFile">Found file path</param>
+		/// <returns>True if the file was found, false otherwise</returns>
+		public bool FindFile(String fileName, out String pathToFile)
+		{
+			pathToFile = null;
+
+			if (String.IsNullOrEmpty(fileName) || m_searchDirectories.Count == 0)
+				return false;
+
+			foreach (DirectoryInfo dir in m_searchDirectories)
+			{
+				String fullPath = Path.Combine(dir.FullName, fileName);
+				if (File.Exists(fullPath))
+				{
+					pathToFile = fullPath;
+					return true;
+				}
+			}
+
+			return false;
+		}
+	}
+
+	/// <summary>
+	/// Wraps a FileStream.
+	/// </summary>
+	internal class FileIOStream : IOStream
+	{
+		private FileIOSystem _parent;
+		private FileStream _fileStream;
+
+		public override bool IsValid
+		{
+			get
+			{
+				return _fileStream != null;
+			}
+		}
+
+		public FileIOStream(FileIOSystem parent, String pathToFile, FileIOMode fileMode)
+			: base(pathToFile, fileMode)
+		{
+			_parent = parent;
+
+			switch (fileMode)
+			{
+				case FileIOMode.Read:
+				case FileIOMode.ReadBinary:
+				case FileIOMode.ReadText:
+					OpenRead(pathToFile, fileMode);
+					break;
+				case FileIOMode.Write:
+				case FileIOMode.WriteBinary:
+				case FileIOMode.WriteText:
+					OpenWrite(pathToFile, fileMode);
+					break;
+			}
+		}
+
+		public override long Write(byte[] dataToWrite, long count)
+		{
+			if (dataToWrite == null)
+				throw new ArgumentOutOfRangeException("dataToWrite", "Data to write cannot be null.");
+
+			if (count < 0 || dataToWrite.Length < count)
+				throw new ArgumentOutOfRangeException("count", "Number of bytes to write is greater than data size.");
+
+			if (_fileStream == null || !_fileStream.CanWrite)
+				throw new IOException("Stream is not writable.");
+
+			_fileStream.Write(dataToWrite, (int)_fileStream.Position, (int)count);
+
+			return count;
+		}
+
+		public override long Read(byte[] dataRead, long count)
+		{
+			if (dataRead == null)
+				throw new ArgumentOutOfRangeException("dataRead", "Array to store data in cannot be null.");
+
+			if (count < 0 || dataRead.Length < count)
+				throw new ArgumentOutOfRangeException("count", "Number of bytes to read is greater than data store size.");
+
+			if (_fileStream == null || !_fileStream.CanRead)
+				throw new IOException("Stream is not readable.");
+
+			_fileStream.Read(dataRead, (int)_fileStream.Position, (int)count);
+
+			return count;
+		}
+
+		public override ReturnCode Seek(long offset, Origin seekOrigin)
+		{
+			if (_fileStream == null || !_fileStream.CanSeek)
+				throw new IOException("Stream does not support seeking.");
+
+			SeekOrigin orig = SeekOrigin.Begin;
+			switch (seekOrigin)
+			{
+				case Origin.Set:
+					orig = SeekOrigin.Begin;
+					break;
+				case Origin.Current:
+					orig = SeekOrigin.Current;
+					break;
+				case Origin.End:
+					orig = SeekOrigin.End;
+					break;
+			}
+
+			_fileStream.Seek(offset, orig);
+
+			return ReturnCode.Success;
+		}
+
+		public override long GetPosition()
+		{
+			if (_fileStream == null)
+				return -1;
+
+			return _fileStream.Position;
+		}
+
+		public override long GetFileSize()
+		{
+			if (_fileStream == null)
+				return 0;
+
+			return _fileStream.Length;
+		}
+
+		public override void Flush()
+		{
+			if (_fileStream == null)
+				return;
+
+			_fileStream.Flush();
+		}
+
+		protected override void Dispose(bool disposing)
+		{
+			if (!IsDisposed && disposing)
+			{
+				if (_fileStream != null)
+				{
+					_fileStream.Dispose();
+				}
+
+				_fileStream = null;
+
+				base.Dispose(disposing);
+			}
+		}
+
+		private void OpenRead(String pathToFile, FileIOMode fileMode)
+		{
+			String fileName = Path.GetFileName(pathToFile);
+
+			String foundPath;
+			if (_parent.FindFile(fileName, out foundPath))
+				pathToFile = foundPath;
+
+			if (File.Exists(pathToFile))
+				_fileStream = File.OpenRead(pathToFile);
+		}
+
+		private void OpenWrite(String pathToFile, FileIOMode fileMode)
+		{
+			_fileStream = File.OpenWrite(pathToFile);
+		}
+	}
+}